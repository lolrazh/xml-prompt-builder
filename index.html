--- conflicted
+++ resolved
@@ -6,7 +6,6 @@
     <title>XML Prompt Builder</title>
     <meta name="description" content="The fastest way to build prompts in XML" />
     <meta name="author" content="lolrazh" />
-<<<<<<< HEAD
     
     <!-- PWA Meta Tags -->
     <meta name="theme-color" content="#9AE66E" />
@@ -15,9 +14,8 @@
     <meta name="apple-mobile-web-app-title" content="XML Builder" />
     <link rel="apple-touch-icon" href="/icons/icon-192x192.png" />
     <link rel="manifest" href="/manifest.webmanifest" />
-=======
+
     <link rel="canonical" href="https://xmlprompt.dev" />
->>>>>>> 1c6827a1
 
     <meta property="og:title" content="XML Prompt Builder" />
     <meta property="og:description" content="The fastest way to build prompts in XML." />
